--- conflicted
+++ resolved
@@ -161,14 +161,11 @@
       where
         stream x = foldMap S.unpack x
 
-<<<<<<< HEAD
 instance Ord Rope where
     compare (Rope x1) (Rope x2) = compare x1 x2
 
-=======
 instance Pretty Rope where
     pretty (Rope x) = foldr ((<>) . pretty . S.toText) emptyDoc x 
->>>>>>> 66a518e1
 
 {-|
 Access the finger tree underlying the @Rope@. You'll want the following
